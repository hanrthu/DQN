from argparse import ArgumentParser
import logging
from pathlib import Path
import random
from typing import Any, Optional

import gym
from matplotlib import pyplot as plt
from matplotlib.backend_bases import KeyEvent
import numpy as np
import torch

from deeprl_hw2.dqn import DQNAgent, DeepQNet
from deeprl_hw2.policy import GreedyPolicy
from deeprl_hw2.preprocessors import AtariPreprocessor, HistoryPreprocessor, PreprocessorSequence

env = gym.make('SpaceInvaders-v0')

plt.ion()
reset_img = env.reset()
im = plt.imshow(reset_img)
fig = plt.gcf()
tot = 0
step = 0

<<<<<<< HEAD
def act(action: int, qv: float) -> tuple[bool, Optional[np.ndarray[Any, np.uint8]]]:
=======
def act(action: int, qv: Optional[float] = None) -> tuple[bool, Optional[np.ndarray[Any, np.uint8]]]:
>>>>>>> 7a0d577c
    global tot, step
    if action not in range(env.action_space.n):
        return False, None
    obs, reward, terminate, _ = env.step(action)
    im.set_data(obs)
    # fig.canvas.draw_idle()
    print(f'{step}\t{action}\t{reward}\t{terminate}\t{tot}\t{qv}')
    tot += reward
    step += 1
    return terminate, obs

def main():
    parser = ArgumentParser()
    parser.add_argument('-i', action='store_true')
    parser.add_argument('--large', action='store_true')
    parser.add_argument('--weights', type=Path, default=None)
    args = parser.parse_args()
    if args.i:
        def on_key_press(event: KeyEvent):
            try:
                action = int(event.key)
            except ValueError:
                return
            act(action)
        fig.canvas.mpl_connect('key_press_event', on_key_press)
        plt.show(block=True)
    else:
        plt.show()
        if args.weights is None:
            while not act(random.randint(0, env.action_space.n - 1))[0]:
                # time.sleep(3)
                plt.pause(0.1)
        else:
            device = 'cuda' if torch.cuda.is_available() else 'cpu'
            num_actions = env.action_space.n
            HISTORY_LENGTH = 4
            q_net = DeepQNet(HISTORY_LENGTH, num_actions, args.large).to(device)
            # q_net = LinearQNet(HISTORY_LENGTH, num_actions)
            q_net.load_state_dict(torch.load(args.weights))
            print(f'load state dict from {args.weights}')
            atari_pro = AtariPreprocessor(84)
            history_pro = HistoryPreprocessor(HISTORY_LENGTH)
            preprocessor = PreprocessorSequence([atari_pro, history_pro])
            logger = logging.getLogger('Q-Learning Logger')
            agent = DQNAgent(
                q_net,
                qminus_network=None,
                preprocessor=preprocessor,
                memory=None,
                gamma=None,
                start_eps=None,
                end_eps=None,
                target_update_freq=None,
                num_burn_in=None,
                train_freq=None,
                eval_freq=None,
                batch_size=None,
                iterations=None,
                final_exploration_frame=None,
                optimizer=None,
                scheduler=None,
                device=device,
                logger=logger,
                args=None,
            )

            state: torch.ByteTensor = preprocessor.reset(reset_img)
            # policy = agent.select_policy(Gre, num_actions)
            policy = GreedyPolicy()
            terminate = False
            iteration = 0
            while not terminate:
                state_n = (state / 255).to(device)
<<<<<<< HEAD
                action = policy.select_action(state_n, agent.calc_q_values, is_training=False)
                qv = torch.max(agent.calc_q_values(state_n)).item()
                if qv < 0:
                    print('danger')
                terminate, obs = act(action, qv)
                plt.pause(0.05)
=======
                q_values = agent.calc_q_values(state_n)
                qv, action = map(torch.Tensor.item, q_values.max(dim=0))
                # action = policy.select_action(state_n, agent.calc_q_values, is_training=False)
                terminate, obs = act(action, qv)
                if qv < 8:
                    print('danger')
                plt.pause(0.001)
>>>>>>> 7a0d577c
                state = preprocessor.process_state_for_memory(obs)
                iteration += 1

if __name__ == '__main__':
    main()<|MERGE_RESOLUTION|>--- conflicted
+++ resolved
@@ -23,11 +23,8 @@
 tot = 0
 step = 0
 
-<<<<<<< HEAD
-def act(action: int, qv: float) -> tuple[bool, Optional[np.ndarray[Any, np.uint8]]]:
-=======
+
 def act(action: int, qv: Optional[float] = None) -> tuple[bool, Optional[np.ndarray[Any, np.uint8]]]:
->>>>>>> 7a0d577c
     global tot, step
     if action not in range(env.action_space.n):
         return False, None
@@ -101,14 +98,6 @@
             iteration = 0
             while not terminate:
                 state_n = (state / 255).to(device)
-<<<<<<< HEAD
-                action = policy.select_action(state_n, agent.calc_q_values, is_training=False)
-                qv = torch.max(agent.calc_q_values(state_n)).item()
-                if qv < 0:
-                    print('danger')
-                terminate, obs = act(action, qv)
-                plt.pause(0.05)
-=======
                 q_values = agent.calc_q_values(state_n)
                 qv, action = map(torch.Tensor.item, q_values.max(dim=0))
                 # action = policy.select_action(state_n, agent.calc_q_values, is_training=False)
@@ -116,7 +105,6 @@
                 if qv < 8:
                     print('danger')
                 plt.pause(0.001)
->>>>>>> 7a0d577c
                 state = preprocessor.process_state_for_memory(obs)
                 iteration += 1
 
