--- conflicted
+++ resolved
@@ -154,19 +154,12 @@
         Q-values for the state(s)
         """
         if len(state.shape) == 3:
-<<<<<<< HEAD
-            state = torch.unsqueeze(state, dim=0)
-        with torch.no_grad():
-            q_value = self.q_network(state).detach().cpu().numpy()
-        return q_value
-=======
             state = state[None]
         with eval_model(self.q_network):
             q_values = self.q_network(state)
         if len(state.shape) == 3:
             q_values = q_values[0]
         return q_values
->>>>>>> 4f377286
 
     def select_policy(self, policy_name: str, num_actions: int):
         if policy_name == 'Uniform':
@@ -245,30 +238,15 @@
         losses, rewards = [], []
         epi_losses, epi_rewards = [], []
         # Need to add some loggings
-<<<<<<< HEAD
-        for iteration in tqdm(range(num_iterations)):
-            if switched == 0 and iteration >= self.num_burn_in:
-                switched = 1
-=======
         for iteration in tqdm(range(num_iterations), ncols=80):
             state_n: torch.FloatTensor = (state_m / 255).to(self.device)
-            # os.makedirs('./exps/{}'.format(self.args.expname), exist_ok=True)
-            # torch.save(
-            #     self.q_network.state_dict(), './exps/{}/{}-{}.pth'.format(self.args.expname, self.args.env, iteration)
-            # )
             if not switched and iteration >= self.num_burn_in:
                 switched = True
->>>>>>> 4f377286
                 self.select_policy('LinearDecayGreedyEps', action_num)
             action = self.select_action(state_n, iteration, is_training=True)
             obs, reward, terminate, _ = env.step(action)
-<<<<<<< HEAD
-            # if reward != 0:
-            #     print("Iter:{}, Reward:{}".format(iteration, reward))
-=======
             if reward != 0:
                 print(iteration, reward)
->>>>>>> 4f377286
             rewards.append(float(reward))
             reward = self.preprocessor.process_reward(reward)
             next_state: torch.ByteTensor = self.preprocessor.process_state_for_memory(obs)
