"""Main DQN agent."""
import os
from typing import Type

import gym
import numpy as np
import torch
import torch.nn as nn
from tqdm import tqdm
import wandb

from deeprl_hw2.core import Memory, Policy, Preprocessor
from deeprl_hw2.policy import GreedyEpsilonPolicy, GreedyPolicy, LinearDecayGreedyEpsilonPolicy, UniformRandomPolicy
from deeprl_hw2.utils import eval_model, get_hard_target_model_updates

class DeepQNet(nn.Module):
    def __init__(self, input_channels, num_actions, large=False):
        super(DeepQNet, self).__init__()
        if large:
            self.backbone = nn.Sequential(
                nn.Conv2d(kernel_size=8, in_channels=input_channels, out_channels=32, stride=4),
                nn.ReLU(),
                nn.Conv2d(kernel_size=4, in_channels=32, out_channels=64, stride=2),
                nn.ReLU(),
                nn.Conv2d(kernel_size=3, in_channels=64, out_channels=64, stride=1),
                nn.ReLU(),
            )
            self.linear = nn.Sequential(
                nn.Linear(in_features=64 * 7 * 7, out_features=512),
                nn.ReLU(),
                nn.Linear(in_features=512, out_features=num_actions)
            )
        else:
            self.backbone = nn.Sequential(
                nn.Conv2d(kernel_size=8, in_channels=input_channels, out_channels=32, stride=4),
                nn.ReLU(),
                nn.Conv2d(kernel_size=4, in_channels=32, out_channels=64, stride=2),
                nn.ReLU(),
            )
            self.linear = nn.Sequential(
                nn.Linear(in_features=64 * 9 * 9, out_features=256),
                nn.ReLU(),
                nn.Linear(in_features=256, out_features=num_actions)
            )

    def forward(self, x: torch.Tensor) -> torch.Tensor:
        x = self.backbone(x)
        # print(x.shape)
        x = x.contiguous()
        q_value = self.linear(x.view(x.shape[0], -1))
        return q_value

class LinearQNet(nn.Module):
    def __init__(self, input_channels, num_actions):
        super(LinearQNet, self).__init__()
        self.linear = nn.Linear(input_channels * 84 * 84, num_actions)

    def forward(self, x: torch.Tensor) -> torch.Tensor:
        # print("X_shape:", x.shape)
        x = x.contiguous()
        x = x.view(x.shape[0], -1)
        # print("X_reshaped:", x.shape)
        return self.linear(x)

class DQNAgent:
    """Class implementing DQN.

    This is a basic outline of the functions/parameters you will need
    in order to implement the DQNAgnet. This is just to get you
    started. You may need to tweak the parameters, add new ones, etc.

    Feel free to change the functions and funciton parameters that the
    class provides.

    We have provided docstrings to go along with our suggested API.

    Parameters
    ----------
    q_network:
      Your Q-network model.
    preprocessor: deeprl_hw2.core.Preprocessor
      The preprocessor class. See the associated classes for more
      details.
    memory: deeprl_hw2.core.Memory
      Your replay memory.
    gamma: float
      Discount factor.
    target_update_freq: float
      Frequency to update the target network. You can either provide a
      number representing a soft target update (see utils.py) or a
      hard target update (see utils.py and Atari paper.)
    num_burn_in: int
      Before you begin updating the Q-network your replay memory has
      to be filled up with some number of samples. This number says
      how many.
    train_freq: int
      How often you actually update your Q-Network. Sometimes
      stability is improved if you collect a couple samples for your
      replay memory, for every Q-network update that you run.
    batch_size: int
      How many samples in each minibatch.
    """

    def __init__(self,
                 q_network: nn.Module,
                 qminus_network: nn.Module,
                 preprocessor: Preprocessor,
                 memory: Memory,
                 gamma: float,
                 start_eps: float,
                 end_eps: float,
                 target_update_freq: int,
                 num_burn_in: int,
                 train_freq: int,
                 eval_freq: int,
                 batch_size: int,
                 iterations: int,
                 final_exploration_frame: int,
                 optimizer,
                 scheduler,
                 device: str,
                 logger,
                 args):
        self.q_network = q_network
        self.qminus_network = qminus_network
        self.preprocessor = preprocessor
        self.memory = memory
        self.gamma = gamma
        self.start_eps = start_eps
        self.end_eps = end_eps
        self.t_update_freq = target_update_freq
        self.num_burn_in = num_burn_in
        self.train_freq = train_freq
        self.batch_size = batch_size
        self.iterations = iterations
        self.final_exploration_frame = final_exploration_frame
        self.optimizer = optimizer
        self.scheduler = scheduler
        self.device = device
        self.criterion = torch.nn.SmoothL1Loss()
        self.args = args
        self.logger = logger
        self.eval_freq = eval_freq
        # self.policy = None

    def calc_q_values(self, state: torch.FloatTensor) -> torch.FloatTensor:
        """Given a state (or batch of states) calculate the Q-values.

        Basically run your network on these states.

        Return
        ------
        Q-values for the state(s)
        """
        if len(state.shape) == 3:
            state = state[None]
        with eval_model(self.q_network):
            q_values = self.q_network(state)
        if len(state.shape) == 3:
            q_values = q_values[0]
        return q_values

    def select_policy(self, policy_cls: Type[Policy], num_actions: int) -> Policy:
        # if policy_name == 'Uniform':
        # if policy_cls is UniformRandomPolicy:
        if policy_cls is UniformRandomPolicy:
            self.logger.info("Uniform Random Policy Selected...")
            return UniformRandomPolicy(num_actions)
        elif policy_cls is GreedyEpsilonPolicy:
            self.logger.info("Greedy Epsilon Policy Selected...")
            return GreedyEpsilonPolicy(0.05, num_actions)
        else:
            assert policy_cls is LinearDecayGreedyEpsilonPolicy
            self.logger.info("Linear Decay Greedy Epsilon Policy Selected...")
            greedy = GreedyPolicy()
            return LinearDecayGreedyEpsilonPolicy(greedy, 'lineardecay', self.start_eps, self.end_eps,
                                                  self.final_exploration_frame, num_actions)

    # def select_action(self, state: torch.FloatTensor, iteration: int, is_training: bool):
    #     """Select the action based on the current state.
    #
    #     You will probably want to vary your behavior here based on
    #     which stage of training your in. For example, if you're still
    #     collecting random samples you might want to use a
    #     UniformRandomPolicy.
    #
    #     If you're testing, you might want to use a GreedyEpsilonPolicy
    #     with a low epsilon.
    #
    #     If you're training, you might want to use the
    #     LinearDecayGreedyEpsilonPolicy.
    #
    #     This would also be a good place to call
    #     process_state_for_network in your preprocessor.
    #
    #     Returns
    #     --------
    #     selected action
    #     """
    #     if is_training and iteration < self.num_burn_in:
    #         action = self.policy.select_action()
    #     else:
    #         q_values = self.calc_q_values(state)
    #         action = self.policy.select_action(q_values, is_training)
    #     return action

    def fit(self, env: gym.Env, num_iterations: int, max_episode_length=None):
        """Fit your model to the provided environment.

        It's a good idea to print out things like loss, average reward,
        Q-values, etc to see if your agent is actually improving.

        You should probably also periodically save your network
        weights and any other useful info.

        This is where you should sample actions from your network,
        collect experience samples and add them to your replay memory,
        and update your network parameters.

        Parameters
        ----------
        env: gym.Env
          This is your Atari environment. You should wrap the
          environment using the wrap_atari_env function in the
          utils.py
        num_iterations: int
          How many samples/updates to perform.
        max_episode_length: int
          How long a single episode should last before the agent
          resets. Can help exploration.
        """
        action_num = env.action_space.n
        self.q_network.train()
        self.logger.debug("Reset Environment Shape: {}".format(env.reset().shape))
        state_m: torch.ByteTensor = self.preprocessor.reset(env.reset())
        self.logger.debug("State Shape After Preprocess: {}".format(state_m.shape))
        policy = self.select_policy(UniformRandomPolicy, action_num)
        losses, rewards = [], []
        epi_losses, epi_rewards = [], []
        # Need to add some loggings
        for iteration in tqdm(range(num_iterations), ncols=80):
            state_n: torch.FloatTensor = (state_m / 255).to(self.device)
<<<<<<< HEAD
            if not switched and iteration >= self.num_burn_in:
                switched = True
                self.select_policy('LinearDecayGreedyEps', action_num)
            action = self.select_action(state_n, iteration, is_training=True)
=======
            # os.makedirs('./exps/{}'.format(self.args.expname), exist_ok=True)
            # torch.save(
            #     self.q_network.state_dict(), './exps/{}/{}-{}.pth'.format(self.args.expname, self.args.env, iteration)
            # )
            if iteration == self.num_burn_in:
                self.logger.info("Start Training Q Network!")
                policy = self.select_policy(LinearDecayGreedyEpsilonPolicy, action_num)
            action = policy.select_action(state_n, self.calc_q_values, is_training=True)
>>>>>>> f7ecfdd3
            obs, reward, terminate, _ = env.step(action)
            # if reward != 0:
            #     print(iteration, reward)
            rewards.append(float(reward))
            reward = self.preprocessor.process_reward(reward)
            next_state: torch.ByteTensor = self.preprocessor.process_state_for_memory(obs)
            self.memory.append(state_m, action, reward, next_state, terminate)
            if not terminate:
                state_m = next_state
            else:
                state_m = self.preprocessor.reset(env.reset())
                if iteration >= self.num_burn_in:
                    epi_losses.append(np.mean(losses))
                    epi_rewards.append(np.sum(rewards))
                    # Need to add some loggings
                    wandb.log({
                        'Episode Loss': np.mean(losses),
                        'Episode Reward': np.sum(rewards)
                    })
                losses.clear()
                rewards.clear()

            if iteration >= self.num_burn_in:
                batch = self.memory.sample(self.batch_size)
                replay_batch = self.process_batch(batch)
                q_pred = self.q_network(replay_batch['state'])
                # self.logger.debug("Action List:{}, Pred Shape:{}".format(replay_batch['action'], q_pred.shape))
                out = q_pred[range(self.batch_size), replay_batch['action']]
                # print(q_pred, out, action_list)
                # self.logger.debug("Target Shape:{}, Output Shape:{}".format(q_target.shape, out.shape))
                loss = self.criterion(out, replay_batch['q_target'])
                loss.backward()
                losses.append(loss.item())
                if iteration % self.train_freq == 0:
                    self.optimizer.step()
                    self.scheduler.step()
                    self.optimizer.zero_grad()
                if iteration % self.t_update_freq == 0:
                    get_hard_target_model_updates(self.qminus_network, self.q_network)
                if iteration % (num_iterations // 3) == 0 or iteration % 200000 == 0:
                    os.makedirs('./exps/{}'.format(self.args.expname), exist_ok=True)
                    torch.save(
                        self.q_network.state_dict(),
                        './exps/{}/{}-{}.pth'.format(self.args.expname, self.args.env, iteration)
                    )
                if iteration % self.eval_freq == 0:
                    self.logger.info("Evaluating Q Network at iteration {}...".format(iteration))
                    reward_list, _ = self.evaluate(env, 20)
                    wandb.log({
                        "Eval Reward(20 Episodes Mean)": np.mean(reward_list)
                    })
        return "Successfully Fit the model!"

    # def process_batch(self, batch: dict[str, torch.Tensor]) -> dict[str, torch.Tensor]:
    def process_batch(self, batch):
        for k, v in batch.items():
            batch[k] = v.to(self.device)
        with eval_model(self.qminus_network):
            qn = self.qminus_network(batch['next_state'])
        q_target = batch['reward'] + self.gamma * qn.max(dim=-1)[0]
        q_target[batch['terminate']] = batch['reward'][batch['terminate']]
        return {
            'state': batch['state'],
            'q_target': q_target,
            'action': batch['action'],
        }

    def evaluate_episode(self, env, max_episode_length=None):
        action_num = env.action_space.n
        video_frames = [env.reset()]
        state: torch.ByteTensor = self.preprocessor.reset(video_frames[0])
        policy = self.select_policy(GreedyEpsilonPolicy, action_num)
        terminate = False
        total_reward = 0
        iteration = 0
        while not terminate:
            state_n = (state / 255).to(self.device)
            action = policy.select_action(state_n, self.calc_q_values, is_training=False)
            obs, reward, terminate, _ = env.step(action)
            total_reward += reward
            video_frames.append(obs)
            state = self.preprocessor.process_state_for_memory(obs)
            iteration += 1
        return total_reward, video_frames

    def evaluate(self, env, num_episodes, max_episode_length=None):
        """Test your agent with a provided environment.
        
        You shouldn't update your network parameters here. Also if you
        have any layers that vary in behavior between train/test time
        (such as dropout or batch norm), you should set them to test.

        Basically run your policy on the environment and collect stats
        like cumulative reward, average episode length, etc.

        You can also call the render function here if you want to
        visually inspect your policy.
        """
        self.q_network.eval()
        reward_list = []
        video_list = []
        for i in tqdm(range(num_episodes), ncols=80):
            reward_epi, video_epi = self.evaluate_episode(env)
            reward_list.append(reward_epi)
            video_list.append(video_epi)
        # print("Mean Reward:", np.mean(reward_list))
        self.q_network.train()
        return reward_list, video_list<|MERGE_RESOLUTION|>--- conflicted
+++ resolved
@@ -240,21 +240,10 @@
         # Need to add some loggings
         for iteration in tqdm(range(num_iterations), ncols=80):
             state_n: torch.FloatTensor = (state_m / 255).to(self.device)
-<<<<<<< HEAD
-            if not switched and iteration >= self.num_burn_in:
-                switched = True
-                self.select_policy('LinearDecayGreedyEps', action_num)
-            action = self.select_action(state_n, iteration, is_training=True)
-=======
-            # os.makedirs('./exps/{}'.format(self.args.expname), exist_ok=True)
-            # torch.save(
-            #     self.q_network.state_dict(), './exps/{}/{}-{}.pth'.format(self.args.expname, self.args.env, iteration)
-            # )
             if iteration == self.num_burn_in:
                 self.logger.info("Start Training Q Network!")
                 policy = self.select_policy(LinearDecayGreedyEpsilonPolicy, action_num)
             action = policy.select_action(state_n, self.calc_q_values, is_training=True)
->>>>>>> f7ecfdd3
             obs, reward, terminate, _ = env.step(action)
             # if reward != 0:
             #     print(iteration, reward)
