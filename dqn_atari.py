--- conflicted
+++ resolved
@@ -196,12 +196,7 @@
     atari_pro = AtariPreprocessor(args.resize)
     history_pro = HistoryPreprocessor(HISTORY_LENGTH)
     preprocessor = PreprocessorSequence([atari_pro, history_pro])
-<<<<<<< HEAD
     memory = ReplayMemory(args.max_memory_size, args.resize, HISTORY_LENGTH, device)
-=======
-    memory = ReplayMemory(MAX_MEMORY_SIZE)
-    # print("1")
->>>>>>> 8b67aa37
     agent = DQNAgent(
         q_net,
         qminus_net,
