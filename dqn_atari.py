--- conflicted
+++ resolved
@@ -53,12 +53,8 @@
     torch.cuda.manual_seed_all(seed)
     np.random.seed(seed)
     random.seed(seed)
-<<<<<<< HEAD
     # torch.backends.cudnn.benchmark = True
     # torch.backends.cudnn.deterministic = False
-=======
-    # torch.backends.cudnn.deterministic = True
->>>>>>> d102fa29
 
 
 def create_model(window, input_shape, num_actions,
